--- conflicted
+++ resolved
@@ -38,24 +38,11 @@
   methods: {
     async login() {
       try {
-<<<<<<< HEAD
-=======
 				console.log('尝试登录，用户名:', this.form.username)
->>>>>>> 4dfc68b3
         const response = await axios.post('http://localhost:8080/login', {
           username: this.form.username,
           password: this.form.password
         })
-<<<<<<< HEAD
-        
-        // 存储用户信息到localStorage
-        localStorage.setItem('user', JSON.stringify({
-          id: response.data.id,
-          username: response.data.username
-        }))
-        
-        this.$router.push('/main')
-=======
 				console.log('登录成功，响应数据:', response.data)
         
 				const user = response.data;
@@ -63,7 +50,6 @@
         localStorage.setItem('user', JSON.stringify(user));
         this.$router.push('/main')
                 
->>>>>>> 4dfc68b3
       } catch (error) {
         alert('登录失败')
       }
