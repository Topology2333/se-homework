--- conflicted
+++ resolved
@@ -4,10 +4,7 @@
 import Main from '@/views/Main.vue'
 import Admin from '@/views/Admin.vue'
 import Details from '@/views/Details.vue'
-<<<<<<< HEAD
-=======
 import Request from '@/views/Request.vue'
->>>>>>> 4dfc68b3
 
 const routes = [
   { path: '/', redirect: '/home' },
@@ -15,12 +12,8 @@
   { path: '/register', component: Register },
   { path: '/main', component: Main },
   { path: '/admin', component: Admin },
-<<<<<<< HEAD
-  { path: '/details', component: Details }
-=======
   { path: '/details', component: Details },
   { path: '/request', component: Request }
->>>>>>> 4dfc68b3
 ]
 
 const router = createRouter({
