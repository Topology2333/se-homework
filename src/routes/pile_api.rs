use crate::models::charging_pile::{ChargingPile, PileStatus};
<<<<<<< HEAD
use crate::models::charging_request::ChargingRequest;
=======
use crate::models::charging_request::{ChargingRequest};
>>>>>>> 988848dfb69263ef83b287087150192117c961b2
use actix_web::{get, post, web, HttpResponse, Responder};
use sqlx::MySqlPool;
use uuid::Uuid;

#[get("/piles")]
pub async fn get_all_piles(pool: web::Data<MySqlPool>) -> impl Responder {
    match ChargingPile::get_all(pool.get_ref()).await {
        Ok(piles) => HttpResponse::Ok().json(piles),
        Err(err) => {
            eprintln!("Error fetching piles: {:?}", err); // 打印错误
            HttpResponse::InternalServerError().body("获取充电桩信息失败")
        }
    }
}

#[post("/piles/{id}/start")]
pub async fn start_pile(pool: web::Data<MySqlPool>, path: web::Path<Uuid>) -> impl Responder {
    let id = path.into_inner();
    let mut piles = ChargingPile::get_all(pool.get_ref())
        .await
        .unwrap_or_default();

    if let Some(pile) = piles.iter_mut().find(|p| p.id == id) {
        // 检查充电桩状态，只有在空闲或关闭状态下才可以启动
        if pile.status == PileStatus::Shutdown {
            pile.status = PileStatus::Available;
            pile.started_at = Some(chrono::Utc::now());
            let _ = pile.update_status(pool.get_ref()).await;
            HttpResponse::Ok().body("充电桩已启动")
        } else if pile.status == PileStatus::Available {
            HttpResponse::BadRequest().body("充电桩已启动")
        } else {
            HttpResponse::BadRequest().body("充电桩正在充电")
        }
    } else {
        HttpResponse::NotFound().body("未找到充电桩")
    }
}

#[post("/piles/{id}/shutdown")]
pub async fn shutdown_pile(pool: web::Data<MySqlPool>, path: web::Path<Uuid>) -> impl Responder {
    let id = path.into_inner();
    let mut piles = ChargingPile::get_all(pool.get_ref())
        .await
        .unwrap_or_default();

    if let Some(pile) = piles.iter_mut().find(|p| p.id == id) {
        // 检查充电桩状态，只有在空闲或关闭状态下才可以关闭
        if pile.status == PileStatus::Available {
            pile.status = PileStatus::Shutdown;
            pile.started_at = None;
            let _ = pile.update_status(pool.get_ref()).await;
            HttpResponse::Ok().body("充电桩已关闭")
        } else if pile.status == PileStatus::Charging {
            HttpResponse::BadRequest().body("充电桩正在充电，无法关闭")
        } else {
            HttpResponse::BadRequest().body("充电桩已经关闭")
        }
    } else {
        HttpResponse::NotFound().body("未找到充电桩")
    }
}

#[get("/piles/{id}/waiting-requests")]
pub async fn get_waiting_requests(
    pool: web::Data<MySqlPool>,
    path: web::Path<Uuid>,
) -> impl Responder {
    match ChargingRequest::get_waiting_requests(pool.get_ref(), path.into_inner()).await {
        Ok(requests) => HttpResponse::Ok().json(requests),
        Err(err) => {
            eprintln!("Error fetching waiting requests: {:?}", err);
            HttpResponse::InternalServerError().body("获取等待队列失败")
        }
    }
}
// 修改 pile_routes 函数添加新路由
pub fn pile_routes(cfg: &mut web::ServiceConfig) {
    cfg.service(get_all_piles)
        .service(start_pile)
        .service(shutdown_pile)
        .service(get_waiting_requests);
<<<<<<< HEAD
}
=======
}
>>>>>>> 988848dfb69263ef83b287087150192117c961b2<|MERGE_RESOLUTION|>--- conflicted
+++ resolved
@@ -1,9 +1,5 @@
 use crate::models::charging_pile::{ChargingPile, PileStatus};
-<<<<<<< HEAD
-use crate::models::charging_request::ChargingRequest;
-=======
-use crate::models::charging_request::{ChargingRequest};
->>>>>>> 988848dfb69263ef83b287087150192117c961b2
+use crate::models::ChargingRequest;
 use actix_web::{get, post, web, HttpResponse, Responder};
 use sqlx::MySqlPool;
 use uuid::Uuid;
@@ -86,8 +82,4 @@
         .service(start_pile)
         .service(shutdown_pile)
         .service(get_waiting_requests);
-<<<<<<< HEAD
-}
-=======
-}
->>>>>>> 988848dfb69263ef83b287087150192117c961b2+}