--- conflicted
+++ resolved
@@ -77,17 +77,7 @@
     .await;
 
     match result {
-<<<<<<< HEAD
-        Ok(Some(user)) => {
-            // 返回用户ID和用户名
-            HttpResponse::Ok().json(json!({
-                "id": user.id.to_string(),
-                "username": user.username
-            }))
-        }
-=======
         Ok(Some(_user)) => HttpResponse::Ok().json(_user),
->>>>>>> 4dfc68b3
         Ok(None) => HttpResponse::Unauthorized().body("用户名或密码错误"),
         Err(e) => {
             eprintln!("登录失败: {:?}", e);
