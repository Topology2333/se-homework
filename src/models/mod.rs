--- conflicted
+++ resolved
@@ -1,5 +1,3 @@
-<<<<<<< HEAD
-
 pub mod charging_pile;
 mod charging_record;
 mod charging_request;
@@ -105,14 +103,14 @@
             ChargingRequest::new(Uuid::new_v4(), ChargingMode::Fast, 30.0, "F1".to_string());
 
         // 测试初始状态
-        assert_eq!(request.status, RequestStatus::Waiting);
+        assert_eq!(request.status, RequestStatus::Waiting.to_string());
 
         // 测试状态转换
         request.start_charging().unwrap();
-        assert_eq!(request.status, RequestStatus::Charging);
+        assert_eq!(request.status, RequestStatus::Charging.to_string());
 
         request.complete_charging().unwrap();
-        assert_eq!(request.status, RequestStatus::Completed);
+        assert_eq!(request.status, RequestStatus::Completed.to_string());
     }
 
     #[test]
@@ -127,175 +125,9 @@
         assert_eq!(vehicle.current_battery, 50.0);
     }
 }
-=======
-pub mod charging_pile;
-mod charging_record;
-pub mod charging_request;
-pub mod user;
-mod vehicle;
-
-use std::str::FromStr;
-
-pub use self::charging_pile::{ChargingMode, ChargingPile, PileStatus};
-pub use charging_record::*;
-pub use charging_request::*;
-pub use user::*;
-pub use vehicle::*;
-
-use serde::{Deserialize, Serialize};
-
-// 时段类型
-#[derive(Debug, Clone, Copy, PartialEq, Eq)]
-pub enum TimeSlotType {
-    Peak,   // 峰时 10:00-15:00, 18:00-21:00
-    Normal, // 平时 7:00-10:00, 15:00-18:00, 21:00-23:00
-    Valley, // 谷时 23:00-次日7:00
-}
-
-// 系统常量
-pub const WAITING_AREA_CAPACITY: usize = 6; // 等候区容量
-pub const FAST_CHARGING_PILES: usize = 2; // 快充桩数量
-pub const SLOW_CHARGING_PILES: usize = 4; // 慢充桩数量
-pub const PILE_QUEUE_CAPACITY: usize = 2; // 每个充电桩队列容量
-pub const FAST_CHARGING_POWER: f64 = 30.0; // 快充功率（度/小时）
-pub const SLOW_CHARGING_POWER: f64 = 7.0; // 慢充功率（度/小时）
-pub const SERVICE_FEE_RATE: f64 = 0.8; // 服务费率（元/度）
-
-// 电价常量
-pub const PEAK_PRICE: f64 = 1.0; // 峰时电价
-pub const NORMAL_PRICE: f64 = 0.7; // 平时电价
-pub const VALLEY_PRICE: f64 = 0.4; // 谷时电价
-
-#[derive(Debug, Clone, Copy, PartialEq, Eq, Hash, Serialize, Deserialize, sqlx::Type)]
-#[sqlx(type_name = "VARCHAR")]
-#[sqlx(rename_all = "lowercase")]
-pub enum RequestStatus {
-    Waiting,   // 等待中
-    Charging,  // 充电中
-    Completed, // 已完成
-    Cancelled, // 已取消
-}
-
-impl PartialEq<String> for RequestStatus {
-    fn eq(&self, other: &String) -> bool {
-        self.to_string() == *other
-    }
-}
-
-impl ToString for RequestStatus {
-    fn to_string(&self) -> String {
-        match self {
-            RequestStatus::Waiting => "Waiting".to_string(),
-            RequestStatus::Charging => "Charging".to_string(),
-            RequestStatus::Completed => "Completed".to_string(),
-            RequestStatus::Cancelled => "Cancelled".to_string(),
-        }
-    }
-}
-
-impl FromStr for RequestStatus {
-    type Err = String;
-    fn from_str(s: &str) -> Result<Self, Self::Err> {
-        match s.to_lowercase().as_str() {
-            "waiting" => Ok(RequestStatus::Waiting),
-            "charging" => Ok(RequestStatus::Charging),
-            "completed" => Ok(RequestStatus::Completed),
-            "cancelled" => Ok(RequestStatus::Cancelled),
-            _ => Err("Invalid RequestStatus".to_string()),
-        }
-    }
-}
-
-impl From<String> for RequestStatus {
-    fn from(s: String) -> Self {
-        match s.as_str() {
-            "waiting" => RequestStatus::Waiting,
-            "charging" => RequestStatus::Charging,
-            "completed" => RequestStatus::Completed,
-            "cancelled" => RequestStatus::Cancelled,
-            _ => panic!("Unknown status: {}", s), // 或者返回一个默认值
-        }
-    }
-}
 
 impl From<RequestStatus> for String {
     fn from(status: RequestStatus) -> String {
         status.to_string()
     }
-}
-
-// #[derive(Type, Debug, Clone, Copy, PartialEq, Eq, Hash, Serialize, Deserialize)]
-// #[repr(i8)]            // ← 映射到数据库 TINYINT
-// #[sqlx(type_name = "TINYINT")]   // 映射到 MySQL tinyint
-// pub enum RequestStatus {
-//     Waiting   = 0,
-//     Charging  = 1,
-//     Completed = 2,
-//     Cancelled = 3,
-// }
-
-#[cfg(test)]
-mod tests {
-    use super::*;
-    use crate::models::charging_pile::ChargingPile;
-    use crate::models::charging_request::ChargingRequest;
-    use chrono::Utc;
-    use uuid::Uuid;
-
-    #[test]
-    fn test_charging_pile() {
-        let mut pile = ChargingPile::new("C1".to_string(), ChargingMode::Fast);
-
-        // 测试初始状态
-        assert_eq!(pile.number, "C1");
-        assert_eq!(pile.mode, ChargingMode::Fast);
-        assert_eq!(pile.status, PileStatus::Available);
-
-        // 测试充电过程
-        pile.start_charging().unwrap();
-        assert_eq!(pile.status, PileStatus::Charging);
-
-        pile.stop_charging(1.0, 30.0).unwrap();
-        assert_eq!(pile.status, PileStatus::Available);
-        assert_eq!(pile.total_charge_count, 1);
-        assert_eq!(pile.total_charge_amount, 30.0);
-    }
-
-    #[test]
-    fn test_charging_request() {
-        let mut request =
-            ChargingRequest::new(Uuid::new_v4(), ChargingMode::Fast, 30.0, "F1".to_string());
-
-        // 测试初始状态
-        assert_eq!(
-            RequestStatus::from_str(&request.status).unwrap(),
-            RequestStatus::Waiting
-        );
-
-        // 测试状态转换
-        request.start_charging().unwrap();
-        assert_eq!(
-            RequestStatus::from_str(&request.status).unwrap(),
-            RequestStatus::Charging
-        );
-
-        request.complete_charging().unwrap();
-        assert_eq!(
-            RequestStatus::from_str(&request.status).unwrap(),
-            RequestStatus::Completed
-        );
-    }
-
-    #[test]
-    fn test_vehicle() {
-        let user_id = Uuid::new_v4();
-        let mut vehicle = Vehicle::new(user_id, 100.0, 20.0);
-
-        assert!(vehicle.can_charge(80.0));
-        assert!(!vehicle.can_charge(81.0));
-
-        vehicle.update_battery(50.0);
-        assert_eq!(vehicle.current_battery, 50.0);
-    }
-}
->>>>>>> 93c23204
+}